--- conflicted
+++ resolved
@@ -1,10 +1,6 @@
 {
   "name": "@dereekb/nestjs/stripe",
-<<<<<<< HEAD
-  "version": "9.25.16",
-=======
   "version": "10.0.0",
->>>>>>> 4dfeef6e
   "type": "commonjs",
   "peerDependencies": {},
   "dependencies": {}
