--- conflicted
+++ resolved
@@ -1,10 +1,6 @@
 {
   "name": "@dereekb/model",
-<<<<<<< HEAD
-  "version": "10.0.5",
-=======
   "version": "10.0.6",
->>>>>>> 0cb1b6e8
   "type": "module",
   "exports": {
     ".": {
