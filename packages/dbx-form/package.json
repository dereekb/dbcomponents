{
  "name": "@dereekb/dbx-form",
<<<<<<< HEAD
  "version": "11.0.10",
=======
  "version": "11.0.12",
>>>>>>> 00cdfeea
  "peerDependencies": {
    "@angular/common": "^16.2.12",
    "@angular/core": "^16.2.12",
    "date-fns": "^2.30.0",
    "rxjs": "^7.5.0",
    "@dereekb/dbx-core": "*",
    "@dereekb/rxjs": "*",
    "@dereekb/util": "*",
    "@angular/material": "^16.2.12",
    "@uirouter/core": "^6.0.8",
    "@dereekb/dbx-web": "*",
    "@angular/forms": "^16.2.12",
    "@ngx-formly/core": "^6.0.0",
    "@ngx-formly/material": "^6.0.0",
    "change-case": "^4.1.2",
    "@angular/cdk": "^16.2.12",
    "@dereekb/date": "*",
    "@ngbracket/ngx-layout": "16.1.3",
    "ngx-editor": "^16.0.0",
    "ngx-mat-intl-tel-input": "^5.0.0",
    "@dereekb/model": "*",
    "@angular/platform-browser": "^16.2.12"
  },
  "dependencies": {},
  "exports": {
    ".": {
      "sass": "./_index.scss"
    },
    "./mapbox": {}
  }
}<|MERGE_RESOLUTION|>--- conflicted
+++ resolved
@@ -1,10 +1,6 @@
 {
   "name": "@dereekb/dbx-form",
-<<<<<<< HEAD
-  "version": "11.0.10",
-=======
   "version": "11.0.12",
->>>>>>> 00cdfeea
   "peerDependencies": {
     "@angular/common": "^16.2.12",
     "@angular/core": "^16.2.12",
