--- conflicted
+++ resolved
@@ -1,10 +1,6 @@
 {
   "name": "@dereekb/firebase/test",
-<<<<<<< HEAD
-  "version": "11.0.10",
-=======
   "version": "11.0.12",
->>>>>>> 00cdfeea
   "type": "commonjs",
   "peerDependencies": {
     "@dereekb/util": "*",
